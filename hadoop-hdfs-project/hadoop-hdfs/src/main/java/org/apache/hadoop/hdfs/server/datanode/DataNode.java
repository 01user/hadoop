--- conflicted
+++ resolved
@@ -920,13 +920,8 @@
     // the DN is started by JSVC, pass it along.
     ServerSocketChannel httpServerChannel = secureResources != null ?
         secureResources.getHttpServerChannel() : null;
-<<<<<<< HEAD
-    this.httpServer = new DatanodeHttpServer(conf, this, httpServerChannel,
+    this.httpServer = new DatanodeHttpServer(getConf(), this, httpServerChannel,
         this.objectStoreHandler);
-=======
-
-    httpServer = new DatanodeHttpServer(getConf(), this, httpServerChannel);
->>>>>>> ee0c722d
     httpServer.start();
     if (httpServer.getHttpAddress() != null) {
       infoPort = httpServer.getHttpAddress().getPort();
@@ -1312,7 +1307,7 @@
    * If conf's CONFIG_PROPERTY_SIMULATED property is set
    * then a simulated storage based data node is created.
    * 
-   * @param dataDirs - only for a non-simulated storage data node
+   * @param dataDirectories - only for a non-simulated storage data node
    * @throws IOException
    */
   void startDataNode(List<StorageLocation> dataDirectories,
@@ -1365,14 +1360,10 @@
     
     // global DN settings
     registerMXBean();
-<<<<<<< HEAD
-    initDataXceiver(conf);
+
+    initDataXceiver();
     initObjectStoreHandler();
-    startInfoServer(conf);
-=======
-    initDataXceiver();
     startInfoServer();
->>>>>>> ee0c722d
     pauseMonitor = new JvmPauseMonitor();
     pauseMonitor.init(getConf());
     pauseMonitor.start();
@@ -1412,7 +1403,7 @@
    */
   private void initObjectStoreHandler() throws IOException {
     if (this.ozoneEnabled) {
-      this.objectStoreHandler = new ObjectStoreHandler(conf);
+      this.objectStoreHandler = new ObjectStoreHandler(getConf());
       LOG.info("ozone is enabled.");
     }
   }
@@ -1631,22 +1622,17 @@
 
     data.addBlockPool(nsInfo.getBlockPoolID(), getConf());
     blockScanner.enableBlockPoolId(bpos.getBlockPoolId());
-<<<<<<< HEAD
-    initDirectoryScanner(conf);
+    initDirectoryScanner(getConf());
     if(this.ozoneEnabled) {
       try {
-        ozoneServer = new OzoneContainer(conf, this.getFSDataset());
+        ozoneServer = new OzoneContainer(getConf(), this.getFSDataset());
         ozoneServer.start();
         LOG.info("Ozone container server started.");
       } catch (Exception ex) {
         LOG.error("Unable to start Ozone. ex: {}", ex.toString());
       }
     }
-    initDiskBalancer(data, conf);
-=======
-    initDirectoryScanner(getConf());
     initDiskBalancer(data, getConf());
->>>>>>> ee0c722d
   }
 
   List<BPOfferService> getAllBpOs() {
