/**
 * Licensed to the Apache Software Foundation (ASF) under one
 * or more contributor license agreements.  See the NOTICE file
 * distributed with this work for additional information
 * regarding copyright ownership.  The ASF licenses this file
 * to you under the Apache License, Version 2.0 (the
 * "License"); you may not use this file except in compliance
 * with the License.  You may obtain a copy of the License at
 *
 *     http://www.apache.org/licenses/LICENSE-2.0
 *
 * Unless required by applicable law or agreed to in writing, software
 * distributed under the License is distributed on an "AS IS" BASIS,
 * WITHOUT WARRANTIES OR CONDITIONS OF ANY KIND, either express or implied.
 * See the License for the specific language governing permissions and
 * limitations under the License.
 */

package org.apache.hadoop.io.serializer.avro;

import org.apache.avro.Schema;
import org.apache.avro.io.DatumReader;
import org.apache.avro.io.DatumWriter;
import org.apache.avro.specific.SpecificDatumReader;
import org.apache.avro.specific.SpecificDatumWriter;
import org.apache.avro.specific.SpecificRecord;

/**
 * Serialization for Avro Specific classes. This serialization is to be used 
 * for classes generated by Avro's 'specific' compiler.
 */
@SuppressWarnings("unchecked")
public class AvroSpecificSerialization 
                          extends AvroSerialization<SpecificRecord>{

  @Override
  public boolean accept(Class<?> c) {
    return SpecificRecord.class.isAssignableFrom(c);
  }

  @Override
  public DatumReader getReader(Class<SpecificRecord> clazz) {
    try {
<<<<<<< HEAD
      return new SpecificDatumReader(getClassFromMetadata(metadata));
=======
      return new SpecificDatumReader(clazz.newInstance().getSchema());
>>>>>>> 4d04914f
    } catch (Exception e) {
      throw new RuntimeException(e);
    }
  }

  @Override
  public Schema getSchema(SpecificRecord t) {
    return t.getSchema();
  }

  @Override
  public DatumWriter getWriter(Class<SpecificRecord> clazz) {
    return new SpecificDatumWriter();
  }

}<|MERGE_RESOLUTION|>--- conflicted
+++ resolved
@@ -41,11 +41,7 @@
   @Override
   public DatumReader getReader(Class<SpecificRecord> clazz) {
     try {
-<<<<<<< HEAD
-      return new SpecificDatumReader(getClassFromMetadata(metadata));
-=======
       return new SpecificDatumReader(clazz.newInstance().getSchema());
->>>>>>> 4d04914f
     } catch (Exception e) {
       throw new RuntimeException(e);
     }
